--- conflicted
+++ resolved
@@ -66,7 +66,6 @@
   EXCLUDE_FROM_ALL
 )
 
-<<<<<<< HEAD
 # -- google-bench --
 set(BENCHMARK_ENABLE_TESTING OFF CACHE BOOL "")
 external_dependency(google-bench
@@ -103,11 +102,4 @@
 ## Cf https://github.com/pybind/pybind11/issues/1604
 #if (CMAKE_CXX_COMPILER_ID STREQUAL "Clang")
      #target_compile_options(pybind11 INTERFACE -fsized-deallocation)
-#endif()
-=======
-# -- h5 --
-external_dependency(h5
-  GIT_REPO https://github.com/TRIQS/h5
-  GIT_TAG unstable
-)
->>>>>>> 484be73a
+#endif()