# ##############################################################################
#
# nda - An example application using triqs and cpp2py
#
# Copyright (C) ...
#
# nda is free software: you can redistribute it and/or modify it under the
# terms of the GNU General Public License as published by the Free Software
# Foundation, either version 3 of the License, or (at your option) any later
# version.
#
# nda is distributed in the hope that it will be useful, but WITHOUT ANY
# WARRANTY; without even the implied warranty of MERCHANTABILITY or FITNESS FOR
# A PARTICULAR PURPOSE. See the GNU General Public License for more details.
#
# You should have received a copy of the GNU General Public License along with
# nda (in the file COPYING.txt in this directory). If not, see
# <http://www.gnu.org/licenses/>.
#
# ##############################################################################

cmake_minimum_required(VERSION 3.3.2 FATAL_ERROR)
cmake_policy(VERSION 3.3.2)
if(POLICY CMP0074)
  cmake_policy(SET CMP0074 NEW)
endif()
if(POLICY CMP0077)
  cmake_policy(SET CMP0077 NEW)
endif()

# ############
# Define Project
<<<<<<< HEAD
project(NDA VERSION 2.2.0 LANGUAGES C CXX)
get_directory_property(IS_SUBPROJECT PARENT_DIRECTORY)

=======
project(APP4TRIQS VERSION 3.0.0 LANGUAGES C CXX)
get_directory_property(IS_SUBPROJECT PARENT_DIRECTORY)

# ############
# Load TRIQS and CPP2PY
find_package(TRIQS 3.0 REQUIRED)

>>>>>>> c06d4b79
# Get the git hash & print status
execute_process(COMMAND git rev-parse HEAD WORKING_DIRECTORY ${PROJECT_SOURCE_DIR} OUTPUT_VARIABLE PROJECT_GIT_HASH OUTPUT_STRIP_TRAILING_WHITESPACE)
message(STATUS "${PROJECT_NAME} version : ${PROJECT_VERSION}")
message(STATUS "${PROJECT_NAME} Git hash: ${PROJECT_GIT_HASH}")

# Assert that Install directory is given and invalid.
if(CMAKE_INSTALL_PREFIX_INITIALIZED_TO_DEFAULT OR (NOT IS_ABSOLUTE ${CMAKE_INSTALL_PREFIX}))
  message(FATAL_ERROR "No install prefix given (or invalid)")
endif()
if(NOT IS_SUBPROJECT)
  message(STATUS "-------- CMAKE_INSTALL_PREFIX: ${CMAKE_INSTALL_PREFIX} --------")
endif()
set(NDA_BINARY_DIR ${PROJECT_BINARY_DIR} CACHE STRING "Binary directory of the NDA Project")


# ############
# Options

# Make additional Find Modules available
list(APPEND CMAKE_MODULE_PATH ${CMAKE_SOURCE_DIR}/share/cmake/Modules)

# Default to Release build type
if(NOT CMAKE_BUILD_TYPE)
  set(CMAKE_BUILD_TYPE Release CACHE STRING "Type of build" FORCE)
endif()
if(NOT IS_SUBPROJECT)
  message(STATUS "-------- BUILD-TYPE: ${CMAKE_BUILD_TYPE} --------")
endif()

# Testing
option(Build_Tests "Build tests" ON)
if(Build_Tests)
  enable_testing()
endif()

# Export the list of compile-commands into compile_commands.json
set(CMAKE_EXPORT_COMPILE_COMMANDS ON)

# Global compiler options
option(BUILD_SHARED_LIBS "Enable compilation of shared libraries" OFF)
add_compile_options(
  $<$<CONFIG:Debug>:-Og>
  $<$<CONFIG:Debug>:-ggdb3>
)

# Create an Interface target for compiler warnings
<<<<<<< HEAD
if(NOT TARGET project_warnings)
  add_library(project_warnings INTERFACE)
  target_compile_options(project_warnings
    INTERFACE
      -Wall
      -Wextra
      -Wpedantic
      -Wno-sign-compare
      $<$<CXX_COMPILER_ID:GNU>:-Wshadow=local>
      $<$<CXX_COMPILER_ID:GNU>:-Wno-attributes>
      $<$<CXX_COMPILER_ID:Clang>:-Wshadow>
      $<$<CXX_COMPILER_ID:Clang>:-Wno-gcc-compat>
      $<$<CXX_COMPILER_ID:AppleClang>:-Wshadow>
      $<$<CXX_COMPILER_ID:AppleClang>:-Wno-gcc-compat>
  )
endif()
target_compile_options(project_warnings INTERFACE $<$<CXX_COMPILER_ID:GNU>:-Wno-unused-but-set-parameter>)
install(TARGETS project_warnings EXPORT nda-targets)

# ---------------------------------
# Resolve Clang Linktime Problems
# CMake will adjust any linker flags from '-L path_to/mylib.so' to -lmylib
# if the proper mylib.so is automatically found by the linker, i.e.
# the directory comes first in LIBRARY_PATH.
# The clang linker however ignores LIBRARY_PATH.
# We thus explicitly add the content of LIBRARY_PATH to the LDFLAGS
# FIXME For future cmake versions we should populate the
# INTERFACE_LINK_DIRECTORIES of the triqs target
# ---------------------------------
if("${CMAKE_CXX_COMPILER_ID}" STREQUAL "Clang" AND DEFINED ENV{LIBRARY_PATH})
  string(REPLACE ":" ";" LINK_DIRS $ENV{LIBRARY_PATH})
  foreach(dir ${LINK_DIRS})
    string(APPEND CMAKE_SHARED_LINKER_FLAGS " -L${dir}")
    string(APPEND CMAKE_MODULE_LINKER_FLAGS " -L${dir}")
    string(APPEND CMAKE_EXE_LINKER_FLAGS " -L${dir}")
  endforeach()
endif()
=======
add_library(app4triqs_warnings INTERFACE)
target_compile_options(app4triqs_warnings
  INTERFACE
    -Wall
    -Wextra
    -Wpedantic
    -Wno-sign-compare
    $<$<CXX_COMPILER_ID:GNU>:-Wshadow=local>
    $<$<CXX_COMPILER_ID:GNU>:-Wno-attributes>
    $<$<CXX_COMPILER_ID:Clang>:-Wshadow>
    $<$<CXX_COMPILER_ID:Clang>:-Wno-gcc-compat>
    $<$<CXX_COMPILER_ID:AppleClang>:-Wshadow>
    $<$<CXX_COMPILER_ID:AppleClang>:-Wno-gcc-compat>
)
>>>>>>> c06d4b79

# #############
# Build Project

enable_testing()
# Find / Build dependencies
add_subdirectory(deps)

# Build and install the nda library
add_subdirectory(c++/nda)

# Create interface target for and install clef library
add_subdirectory(c++/clef)

# Build and install the Python modules
add_subdirectory(python/nda_py)

# Tests
if(Build_Tests)
  add_subdirectory(test)
endif()

# Benchmarks
option(Build_Bench "Benchmarks" ON)
if(Build_Bench AND NOT ASAN AND NOT UBSAN)
  add_subdirectory(benchmarks)
endif()

# Build the documentation
option(Build_Documentation "Build documentation" OFF)
if(Build_Documentation AND NOT IS_SUBPROJECT)
  message(STATUS "Documentation Build enabled")
  add_subdirectory(doc)
endif()

# Additional configuration files
add_subdirectory(share)


# #############
# Debian Package

option(BUILD_DEBIAN_PACKAGE "Build a deb package" OFF)
if(BUILD_DEBIAN_PACKAGE AND NOT IS_SUBPROJECT)
  if(NOT CMAKE_INSTALL_PREFIX STREQUAL "/usr")
    message(FATAL_ERROR "CMAKE_INSTALL_PREFIX must be /usr for packaging")
  endif()
  set(CPACK_PACKAGE_NAME nda)
  set(CPACK_GENERATOR "DEB")
  set(CPACK_PACKAGE_VERSION ${PROJECT_VERSION})
  set(CPACK_PACKAGE_CONTACT "https://github.com/TRIQS/nda")
  execute_process(COMMAND dpkg --print-architecture OUTPUT_VARIABLE CMAKE_DEBIAN_PACKAGE_ARCHITECTURE OUTPUT_STRIP_TRAILING_WHITESPACE)
  set(CPACK_DEBIAN_PACKAGE_SHLIBDEPS ON)
  set(CPACK_DEBIAN_PACKAGE_GENERATE_SHLIBS ON)
  include(CPack)
endif()
<|MERGE_RESOLUTION|>--- conflicted
+++ resolved
@@ -30,19 +30,9 @@
 
 # ############
 # Define Project
-<<<<<<< HEAD
 project(NDA VERSION 2.2.0 LANGUAGES C CXX)
 get_directory_property(IS_SUBPROJECT PARENT_DIRECTORY)
 
-=======
-project(APP4TRIQS VERSION 3.0.0 LANGUAGES C CXX)
-get_directory_property(IS_SUBPROJECT PARENT_DIRECTORY)
-
-# ############
-# Load TRIQS and CPP2PY
-find_package(TRIQS 3.0 REQUIRED)
-
->>>>>>> c06d4b79
 # Get the git hash & print status
 execute_process(COMMAND git rev-parse HEAD WORKING_DIRECTORY ${PROJECT_SOURCE_DIR} OUTPUT_VARIABLE PROJECT_GIT_HASH OUTPUT_STRIP_TRAILING_WHITESPACE)
 message(STATUS "${PROJECT_NAME} version : ${PROJECT_VERSION}")
@@ -89,25 +79,21 @@
 )
 
 # Create an Interface target for compiler warnings
-<<<<<<< HEAD
-if(NOT TARGET project_warnings)
-  add_library(project_warnings INTERFACE)
-  target_compile_options(project_warnings
-    INTERFACE
-      -Wall
-      -Wextra
-      -Wpedantic
-      -Wno-sign-compare
-      $<$<CXX_COMPILER_ID:GNU>:-Wshadow=local>
-      $<$<CXX_COMPILER_ID:GNU>:-Wno-attributes>
-      $<$<CXX_COMPILER_ID:Clang>:-Wshadow>
-      $<$<CXX_COMPILER_ID:Clang>:-Wno-gcc-compat>
-      $<$<CXX_COMPILER_ID:AppleClang>:-Wshadow>
-      $<$<CXX_COMPILER_ID:AppleClang>:-Wno-gcc-compat>
-  )
-endif()
-target_compile_options(project_warnings INTERFACE $<$<CXX_COMPILER_ID:GNU>:-Wno-unused-but-set-parameter>)
-install(TARGETS project_warnings EXPORT nda-targets)
+add_library(nda_warnings INTERFACE)
+target_compile_options(nda_warnings
+  INTERFACE
+    -Wall
+    -Wextra
+    -Wpedantic
+    -Wno-sign-compare
+    $<$<CXX_COMPILER_ID:GNU>:-Wshadow=local>
+    $<$<CXX_COMPILER_ID:GNU>:-Wno-attributes>
+    $<$<CXX_COMPILER_ID:GNU>:-Wno-unused-but-set-parameter>
+    $<$<CXX_COMPILER_ID:Clang>:-Wshadow>
+    $<$<CXX_COMPILER_ID:Clang>:-Wno-gcc-compat>
+    $<$<CXX_COMPILER_ID:AppleClang>:-Wshadow>
+    $<$<CXX_COMPILER_ID:AppleClang>:-Wno-gcc-compat>
+)
 
 # ---------------------------------
 # Resolve Clang Linktime Problems
@@ -127,22 +113,6 @@
     string(APPEND CMAKE_EXE_LINKER_FLAGS " -L${dir}")
   endforeach()
 endif()
-=======
-add_library(app4triqs_warnings INTERFACE)
-target_compile_options(app4triqs_warnings
-  INTERFACE
-    -Wall
-    -Wextra
-    -Wpedantic
-    -Wno-sign-compare
-    $<$<CXX_COMPILER_ID:GNU>:-Wshadow=local>
-    $<$<CXX_COMPILER_ID:GNU>:-Wno-attributes>
-    $<$<CXX_COMPILER_ID:Clang>:-Wshadow>
-    $<$<CXX_COMPILER_ID:Clang>:-Wno-gcc-compat>
-    $<$<CXX_COMPILER_ID:AppleClang>:-Wshadow>
-    $<$<CXX_COMPILER_ID:AppleClang>:-Wno-gcc-compat>
-)
->>>>>>> c06d4b79
 
 # #############
 # Build Project
