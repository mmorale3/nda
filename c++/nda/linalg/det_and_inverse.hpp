--- conflicted
+++ resolved
@@ -131,10 +131,7 @@
     a(2,0) = detinv * b20; a(2,1) = detinv * b21; a(2,2) = detinv * b22;
   }
 
-<<<<<<< HEAD
-  // ----------  inverse ----------------
-=======
->>>>>>> b892f5f7
+  // ----------  inverse_in_place ----------------
   template <MemoryMatrix M> requires(get_algebra<M> == 'M')
   void inverse_in_place(M&& a) {
     EXPECTS(is_matrix_square(a, true));
