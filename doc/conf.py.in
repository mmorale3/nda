--- conflicted
+++ resolved
@@ -16,11 +16,7 @@
 
 project = u'NDA - An example triqs application'
 copyright = u'2017-2018 N. Wentzell, O. Parcollet 2018-2019 The Simons Foundation, authors: N. Wentzell, D. Simons, H. Strand, O. Parcollet'
-<<<<<<< HEAD
-version = '@NDA_VERSION@'
-=======
 version = '@PROJECT_VERSION@'
->>>>>>> d94b24dd
 
 mathjax_path = "https://cdnjs.cloudflare.com/ajax/libs/mathjax/2.7.5"
 templates_path = ['@PROJECT_SOURCE_DIR@/doc/_templates']
