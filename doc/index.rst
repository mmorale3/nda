--- conflicted
+++ resolved
@@ -3,15 +3,9 @@
 nda
 ***
 
-<<<<<<< HEAD
-.. sidebar:: nda 0.8.0
+.. sidebar:: nda |PROJECT_VERSION|
 
-   This is the homepage of nda v0.8.0.
-=======
-.. sidebar:: app4triqs |PROJECT_VERSION|
-
-   This is the homepage of app4triqs |PROJECT_VERSION|.
->>>>>>> 64ad0ad9
+   This is the homepage of nda |PROJECT_VERSION|.
    For changes see the :ref:`changelog page <changelog>`.
       
       .. image:: _static/logo_github.png
